"""A setuptools based setup module.
See:
https://packaging.python.org/guides/distributing-packages-using-setuptools/
https://github.com/pypa/sampleproject

Adopted from TorchVision, see:
https://github.com/pytorch/vision/blob/master/setup.py
"""
from pathlib import Path
import subprocess
from setuptools import setup, find_packages

PATH_ROOT = Path(__file__).parent.resolve()
<<<<<<< HEAD
VERSION = "0.3.1"
=======
VERSION = "0.4.0a0"
>>>>>>> 76f5a5d3

PACKAGE_NAME = 'yolort'
sha = 'Unknown'

try:
    sha = subprocess.check_output(['git', 'rev-parse', 'HEAD'], cwd=PATH_ROOT).decode('ascii').strip()
except Exception:
    pass


def write_version_file():
    version_path = PATH_ROOT / PACKAGE_NAME / 'version.py'
    with open(version_path, 'w') as f:
        f.write(f"__version__ = '{VERSION}'\n")
        f.write(f"git_version = {repr(sha)}\n")
        f.write("from torchvision.extension import _check_cuda_version\n")
        f.write("if _check_cuda_version() > 0:\n")
        f.write("    cuda = _check_cuda_version()\n")


def load_requirements(path_dir=PATH_ROOT, file_name='requirements.txt', comment_char='#'):
    with open(path_dir / file_name, 'r', encoding="utf-8", errors="ignore") as file:
        lines = [ln.rstrip() for ln in file.readlines() if not ln.startswith('#')]
    reqs = []
    for ln in lines:
        if comment_char in ln:  # filer all comments
            ln = ln[:ln.index(comment_char)].strip()
        if ln.startswith('http'):  # skip directly installed dependencies
            continue
        if ln:  # if requirement is not empty
            reqs.append(ln)
    return reqs


if __name__ == "__main__":
    print("Building wheel {}-{}".format(PACKAGE_NAME, VERSION))

    write_version_file()

    # Get the long description from the README file
    long_description = (PATH_ROOT / 'README.md').read_text(encoding='utf-8')

    setup(
        name=PACKAGE_NAME,
        version=VERSION,
        description="Yet Another YOLOv5 and its Additional Runtime Stack",
        author="Zhiqiang Wang",
        author_email="me@zhiqwang.com",
        long_description=long_description,
        long_description_content_type="text/markdown",
        url="https://github.com/zhiqwang/yolov5-rt-stack",
        license="GPL-3.0",
        packages=find_packages(exclude=['test', 'deployment', 'notebooks']),

        zip_safe=False,
        classifiers=[
            # Operation system
            'Operating System :: OS Independent',
            # How mature is this project? Common values are
            #   3 - Alpha
            #   4 - Beta
            #   5 - Production/Stable
            'Development Status :: 4 - Beta',
            # Indicate who your project is intended for
            'Intended Audience :: Developers',
            # Topics
            'Topic :: Education',
            'Topic :: Scientific/Engineering',
            'Topic :: Scientific/Engineering :: Artificial Intelligence',
            'Topic :: Scientific/Engineering :: Image Recognition',
            # Pick your license as you wish
            'License :: OSI Approved :: GNU General Public License v3 (GPLv3)',
            # Specify the Python versions you support here. In particular, ensure
            # that you indicate whether you support Python 2, Python 3 or both.
            'Programming Language :: Python :: 3',
            'Programming Language :: Python :: 3.6',
            'Programming Language :: Python :: 3.7',
            'Programming Language :: Python :: 3.8',
            'Programming Language :: Python :: 3.9',
        ],
        install_requires=load_requirements(),
        # This field adds keywords for your project which will appear on the
        # project page. What does your project relate to?
        #
        # Note that this is a list of additional keywords, separated
        # by commas, to be used to assist searching for the distribution in a
        # larger catalog.
        keywords='machine-learning, deep-learning, ml, pytorch, YOLO, object-detection, YOLOv5, TorchScript',
        # Specify which Python versions you support. In contrast to the
        # 'Programming Language' classifiers above, 'pip install' will check this
        # and refuse to install the project if the version does not match. See
        # https://packaging.python.org/guides/distributing-packages-using-setuptools/#python-requires
        python_requires='>=3.6, <4',
        # List additional URLs that are relevant to your project as a dict.
        #
        # This field corresponds to the "Project-URL" metadata fields:
        # https://packaging.python.org/specifications/core-metadata/#project-url-multiple-use
        #
        # Examples listed include a pattern for specifying where the package tracks
        # issues, where the source is hosted, where to say thanks to the package
        # maintainers, and where to support the project financially. The key is
        # what's used to render the link text on PyPI.
        project_urls={  # Optional
            'Bug Reports': 'https://github.com/zhiqwang/yolov5-rt-stack/issues',
            'Funding': 'https://zhiqwang.com',
            'Source': 'https://github.com/zhiqwang/yolov5-rt-stack/',
        },
    )<|MERGE_RESOLUTION|>--- conflicted
+++ resolved
@@ -11,11 +11,8 @@
 from setuptools import setup, find_packages
 
 PATH_ROOT = Path(__file__).parent.resolve()
-<<<<<<< HEAD
-VERSION = "0.3.1"
-=======
-VERSION = "0.4.0a0"
->>>>>>> 76f5a5d3
+
+VERSION = "0.3.2"
 
 PACKAGE_NAME = 'yolort'
 sha = 'Unknown'
